--- conflicted
+++ resolved
@@ -172,21 +172,12 @@
             python-version: "3.13"
             test-type: standard
 
-<<<<<<< HEAD
           # - name: Python 3.14-Dev
           #   runner: ubuntu-latest
           #   platform-name: linux-x86_64
           #   is-musl: false
           #   python-version: "3.14-dev"
           #   test-type: standard
-=======
-          - name: Python 3.14 Pre Release
-            runner: ubuntu-latest
-            platform-name: linux-x86_64
-            is-musl: false
-            python-version: "3.14"
-            test-type: standard
->>>>>>> c9f92524
 
           # Minimum dependencies test
           - name: Min Dependencies
