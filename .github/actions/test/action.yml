--- conflicted
+++ resolved
@@ -46,16 +46,10 @@
       shell: bash
       run: |
         WHEEL_PATH=$(ls dist/*.whl)
-<<<<<<< HEAD
-        python -m pip install --force-reinstall "$WHEEL_PATH[test]"
-        pytest tests/
-      shell: bash
-=======
         uv venv
         uv sync --no-install-project --group=dev
         uv pip install --force-reinstall "$WHEEL_PATH"
         uv run --no-sync pytest tests/
->>>>>>> 095bbe64
 
     # Musl tests
     - name: Run musl tests
@@ -67,15 +61,10 @@
         run: |
           apk add python3 py3-pip py3-psutil gcc python3-dev musl-dev linux-headers
           WHEEL_PATH=$(ls dist/*.whl)
-<<<<<<< HEAD
-          pip install --force-reinstall "$WHEEL_PATH[test]"
-          pytest tests/
-=======
           uv venv
           uv sync --no-install-project --group=dev
           uv pip install --force-reinstall "$WHEEL_PATH"
           uv run --no-sync pytest tests/
->>>>>>> 095bbe64
 
     # Minimum dependencies test
     - name: Run tests with minimum dependencies
@@ -83,17 +72,7 @@
       shell: bash
       run: |
         WHEEL_PATH=$(ls dist/*.whl)
-<<<<<<< HEAD
-        python -m pip install --force-reinstall "$WHEEL_PATH[test]" \
-          "numpy==1.21.0" \
-          "fsspec==2023.1.0" \
-          "s3fs==2023.1.0" \
-          "xarray==2023.1.0"
-        pytest tests/ -v
-      shell: bash
-=======
         uv venv
         uv sync --no-install-project --group=dev
         uv pip install --force-reinstall "$WHEEL_PATH"
-        uv run --no-sync pytest tests/
->>>>>>> 095bbe64
+        uv run --no-sync pytest tests/