--- conflicted
+++ resolved
@@ -23,25 +23,10 @@
     "pytest>=6.1",
     "pytest-asyncio",
     "psutil",
-<<<<<<< HEAD
-    "numcodecs",
-    "zarr",
-    "tabulate",
-    "pcodec",
-    "maturin>=1.7,<2.0",
-]
-bench = [
-    "hidefix",
-    "h5py",
-    "netCDF4",
-    "zarr",
-    "tensorstore",
-=======
     "maturin>=1.7,<2.0",
     "sphinx>=7.4.7",
     "sphinx-autodoc-typehints>=2.3.0",
     "sphinx-rtd-theme>=3.0.2",
->>>>>>> bd0470bb
 ]
 
 [tool.maturin]
