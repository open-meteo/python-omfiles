[build-system]
requires = ["maturin>=1.7,<2.0"]
build-backend = "maturin"

[project]
name = "omfiles"
description = "Python bindings for the Open-Meteo file format"
requires-python = ">=3.9"
classifiers = [
    "Programming Language :: Rust",
    "Programming Language :: Python :: Implementation :: CPython",
    "Programming Language :: Python :: Implementation :: PyPy",
]
dynamic = ["version"]
readme = "README.md"
license = "GPL-2.0-only"
authors = [
    { name = "Terraputix", email = "terraputix@mailbox.org" },
]
maintainers = [
    { name = "Terraputix", email = "terraputix@mailbox.org" },
]
dependencies = [
    "numpy>=1.21.0",
]

[project.urls]
Homepage = "https://github.com/open-meteo/python-omfiles"
Documentation = "https://open-meteo.github.io/python-omfiles/"
Source = "https://github.com/open-meteo/python-omfiles"
Tracker = "https://github.com/open-meteo/python-omfiles/issues"

[project.optional-dependencies]
codec = [
    "zarr>=2.18.2",
    "numcodecs>=0.12.1",
]
xarray = ["xarray>=2023.1.0"]
<<<<<<< HEAD
fsspec = ["fsspec>=2023.1.0", "s3fs>=2023.1.0"]
proj = ["pyproj"]
=======
fsspec = ["fsspec>=2023.10.0", "s3fs>=2023.1.0"]
>>>>>>> 5b39232a
all = [
    "zarr>=2.18.2",
    "numcodecs>=0.12.1",
    "xarray>=2023.1.0",
<<<<<<< HEAD
    "fsspec>=2023.1.0",
    "s3fs>=2023.1.0",
    "pyproj"
]
=======
    "fsspec>=2023.10.0",
    "s3fs>=2023.1.0"
    ]
>>>>>>> 5b39232a

[dependency-groups]
documentation = [
    "sphinx>=8.2.0",
    "sphinx-autodoc-typehints>=3.2.0",
    "sphinx-rtd-theme>=3.0.2",
    "myst-parser>=4.0"
]
test = [
    "pytest>=8.0",
    "pytest-asyncio>=1.1.0",
    "psutil>=6.0.0",
    "omfiles[all]",
]
dev = [
    "maturin>=1.7,<2.0",
    {include-group = "test"},
    {include-group = "documentation"},
]

[tool.maturin]
python-source = "python"             # Python source code is in the `python` directory
features = ["pyo3/extension-module"] # Define extension module in pyproject.toml instead of Cargo.toml to not mess with `cargo test`
sdist-include = ["LICENSE", "README.md"]

[tool.uv]
# Rebuild package when any rust files change
cache-keys = [{file = "pyproject.toml"}, {file = "rust/Cargo.toml"}, {file = "**/*.rs"}]
# Uncomment to build rust code in development mode
# config-settings = { build-args = '--profile=dev' }

[tool.uv.dependency-groups]
documentation = {requires-python = ">=3.11"}

[tool.pytest.ini_options]
asyncio_mode = "auto"
asyncio_default_fixture_loop_scope = "function"

[tool.ruff]
line-length = 120

[tool.ruff.lint]
unfixable = ["F401"]
# Add import sorting rules (I-prefixed rules)
extend-select = ["I"]
select = ["D"] # Enable all docstring-related rules
ignore = [
    "D200",
    "D203",
    "D204",
    "D212",
    "D413"
]
[tool.ruff.lint.per-file-ignores]
"tests/*" = ["D"]  # Ignore all docstring errors in tests/
"examples/*" = ["D"]  # Ignore all docstring errors in examples/

[project.entry-points."xarray.backends"]
om = "omfiles.xarray:OmXarrayEntrypoint"

[project.entry-points."zarr.codecs"]
"omfiles.pfor" = "omfiles._zarr3:PforCodec"
"omfiles.pfor_serializer" = "omfiles._zarr3:PforSerializer"<|MERGE_RESOLUTION|>--- conflicted
+++ resolved
@@ -36,26 +36,16 @@
     "numcodecs>=0.12.1",
 ]
 xarray = ["xarray>=2023.1.0"]
-<<<<<<< HEAD
-fsspec = ["fsspec>=2023.1.0", "s3fs>=2023.1.0"]
+fsspec = ["fsspec>=2023.1.0", "s3fs>=2023.10.0"]
 proj = ["pyproj"]
-=======
-fsspec = ["fsspec>=2023.10.0", "s3fs>=2023.1.0"]
->>>>>>> 5b39232a
 all = [
     "zarr>=2.18.2",
     "numcodecs>=0.12.1",
     "xarray>=2023.1.0",
-<<<<<<< HEAD
-    "fsspec>=2023.1.0",
+    "fsspec>=2023.10.0",
     "s3fs>=2023.1.0",
     "pyproj"
 ]
-=======
-    "fsspec>=2023.10.0",
-    "s3fs>=2023.1.0"
-    ]
->>>>>>> 5b39232a
 
 [dependency-groups]
 documentation = [
