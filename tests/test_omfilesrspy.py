import fsspec
import numpy as np
import omfilesrspy


def test_write_om_file():
    # Create test data
    test_data = np.random.rand(10, 10).astype(np.float32)
    temp_file = "test_file.om"
    file_writer = omfilesrspy.OmFilePyWriter(temp_file)

    # Write data
<<<<<<< HEAD
    file_writer.write_array_f32(test_data, chunks=[5, 5], scale_factor=1.0, add_offset=0.0, compression="p4nzdec256")
=======
    file_writer.write_array(test_data, chunks=[5, 5], scale_factor=1.0, add_offset=0.0, compression="p4nzdec256")
>>>>>>> 073bc2c6


# def test_read_om_file():
#     # To run this test you need to execute cargo test --no-default-features once to create the test data...
#     # Read data
#     temp_file = "test_files/read_test.om"
#     reader = omfilesrspy.OmFilePyReader(temp_file)
#     data = reader[0:5, 0:5]

#     # Check data
#     assert data.shape == (5, 5)
#     assert data.dtype == np.float32
#     np.testing.assert_array_equal(
#         data,
#         [
#             [0.0, 1.0, 2.0, 3.0, 4.0],
#             [5.0, 6.0, 7.0, 8.0, 9.0],
#             [10.0, 11.0, 12.0, 13.0, 14.0],
#             [15.0, 16.0, 17.0, 18.0, 19.0],
#             [20.0, 21.0, 22.0, 23.0, 24.0],
#         ],
#     )


# def test_fsspec_backend():
#     fsspec_object = fsspec.open("test_files/read_test.om", "rb")

#     file = omfilesrspy.FsSpecBackend(fsspec_object)
#     assert file.file_size == 144


def test_s3_reader():
    file_path = "openmeteo/data/dwd_icon_d2/temperature_2m/chunk_3960.om"
    fs = fsspec.filesystem("s3", anon=True)
    backend = fs.open(file_path, mode="rb")

    # Create reader over fs spec backend
    reader = omfilesrspy.OmFilePyFsSpecReader(backend)
    data = reader[57812:57813, 0:100]

    # Verify the data
    expected = [18.0, 17.7, 17.65, 17.45, 17.15, 17.6, 18.7, 20.75, 21.7, 22.65]
    np.testing.assert_array_almost_equal(data[:10], expected)


def test_s3_reader_with_cache():
    file_path = "openmeteo/data/dwd_icon_d2/temperature_2m/chunk_3960.om"
    fs = fsspec.filesystem(protocol="s3", anon=True)
    backend = fs.open(file_path, mode="rb", cache_type="mmap", block_size=1024, cache_options={"location": "cache"})

    # Create reader over fs spec backend
    reader = omfilesrspy.OmFilePyFsSpecReader(backend)
    data = reader[57812:57813, 0:100]

    # Verify the data
    expected = [18.0, 17.7, 17.65, 17.45, 17.15, 17.6, 18.7, 20.75, 21.7, 22.65]
    np.testing.assert_array_almost_equal(data[:10], expected)<|MERGE_RESOLUTION|>--- conflicted
+++ resolved
@@ -10,11 +10,7 @@
     file_writer = omfilesrspy.OmFilePyWriter(temp_file)
 
     # Write data
-<<<<<<< HEAD
-    file_writer.write_array_f32(test_data, chunks=[5, 5], scale_factor=1.0, add_offset=0.0, compression="p4nzdec256")
-=======
     file_writer.write_array(test_data, chunks=[5, 5], scale_factor=1.0, add_offset=0.0, compression="p4nzdec256")
->>>>>>> 073bc2c6
 
 
 # def test_read_om_file():
