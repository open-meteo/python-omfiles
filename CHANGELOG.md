--- conflicted
+++ resolved
@@ -10,11 +10,8 @@
 ### Added
 
 - Added Changelog
-<<<<<<< HEAD
 - Added example for a latitude-longitude plot
-=======
 - Added Async Reader
->>>>>>> d714ffee
 
 ### Fixed
 
