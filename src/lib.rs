--- conflicted
+++ resolved
@@ -1,27 +1,16 @@
-<<<<<<< HEAD
 use numpy::{ndarray::Dim, IntoPyArray, PyArray, PyReadonlyArray2};
-=======
-use omfiles_rs::io::reader::OmFileReader;
 use pyo3::prelude::*;
->>>>>>> f61beac3
 
 use omfiles_rs::{
-    compression::CompressionType,
-    om::{reader::OmFileReader, writer::OmFileWriter},
+    core::compression::CompressionType,
+    io::{reader::OmFileReader, writer::OmFileWriter},
 };
-use pyo3::prelude::*;
-
-/// Formats the sum of two numbers as string.
-#[pyfunction]
-fn sum_as_string(a: usize, b: usize) -> PyResult<String> {
-    Ok((a + b).to_string())
-}
+use std::rc::Rc;
 
 /// A Python module implemented in Rust.
-<<<<<<< HEAD
-#[pymodule]
+#[pymodule(gil_used = false)]
 fn omfilesrspy<'py>(m: &Bound<'py, PyModule>) -> PyResult<()> {
-    // read from a om file
+    // read from an om file
     #[pyfn(m)]
     #[pyo3(name = "read_om_file")]
     fn read_om_file<'py>(
@@ -36,16 +25,11 @@
         let data = reader
             .read_range(Some(dim0_start..dim0_end), Some(dim1_start..dim1_end))
             .unwrap();
-=======
-#[pymodule(gil_used = false)]
-fn omfilesrspy(m: &Bound<'_, PyModule>) -> PyResult<()> {
-    m.add_function(wrap_pyfunction!(sum_as_string, m)?)?;
->>>>>>> f61beac3
 
-        data.into_pyarray_bound(py)
+        data.into_pyarray(py)
     }
 
-    // write to a om file
+    // write to an om file
     #[pyfn(m)]
     #[pyo3(name = "write_om_file")]
     fn write_om_file<'py>(
@@ -57,7 +41,9 @@
         chunk1: usize,
         scalefactor: f32,
     ) -> PyResult<()> {
-        let data = data.as_slice().unwrap();
+        // Convert Python sequence to Vec<f32>
+        let data_vec: Rc<Vec<f32>> = Rc::new(data.extract()?);
+
         let writer = OmFileWriter::new(dim0, dim1, chunk0, chunk1);
 
         writer
@@ -65,7 +51,7 @@
                 file_path,
                 CompressionType::P4nzdec256,
                 scalefactor,
-                &data,
+                data_vec,
                 true,
             )
             .unwrap();
@@ -73,6 +59,5 @@
         Ok(())
     }
 
-    m.add_function(wrap_pyfunction!(sum_as_string, m)?)?;
     Ok(())
 }