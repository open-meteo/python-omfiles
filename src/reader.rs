use crate::{
    array_index::ArrayIndex, compression::PyCompressionType, data_type::describe_dtype,
    errors::convert_omfilesrs_error, fsspec_backend::FsSpecBackend, hierarchy::OmVariable,
    typed_array::OmFileTypedArray,
};
use delegate::delegate;
use num_traits::Zero;
use numpy::{
    ndarray::{self, Array0},
    Element, PyArray0,
};
use omfiles_rs::{
    reader::{OmFileArray as OmFileArrayRs, OmFileReader as OmFileReaderRs},
    traits::{
        OmArrayVariable, OmFileArrayDataType, OmFileReadable, OmFileReaderBackend,
        OmFileScalarDataType, OmFileVariable, OmFileVariableMetadataTree, OmScalarVariable,
    },
    FileAccessMode, MmapFile, OmDataType, OmFilesError,
};
use pyo3::{
    exceptions::{PyRuntimeError, PyValueError},
    prelude::*,
    types::PyTuple,
    BoundObject,
};
use pyo3_stub_gen::derive::{gen_stub_pyclass, gen_stub_pymethods};
use std::{
    borrow::Cow,
    collections::HashMap,
    fs::File,
    ops::Range,
    sync::{Arc, RwLock},
};

/// An OmFileReader class for reading .om files synchronously.
///
/// An OmFileReader object can represent a multidimensional array variable, a scalar variable (an attribute), or a group.
/// An OmFileReader can have an arbitrary number of child readers, each representing a child node in a tree-hierarchy.
/// Supports reading from local files via memory mapping or from remote files through fsspec compatibility.
///
/// Variables in OM-Files do not have named dimensions! That means you have to know
/// what the dimensions represent in advance or you need to explicitly encode them as
/// some kind of attribute.
#[gen_stub_pyclass]
#[pyclass(module = "omfiles.omfiles")]
pub struct OmFileReader {
    /// The reader is stored in an Option to be able to properly close it,
    /// particularly when working with memory-mapped files.
    /// The RwLock is used to allow multiple readers to access the reader
    /// concurrently, but only one writer to close it.
    reader: RwLock<Option<OmFileReaderRs<ReaderBackendImpl>>>,
    /// Get the shape of the data stored in the .om file.
    ///
    /// Returns:
    ///     list: List containing the dimensions of the data.
    shape: Vec<u64>,
}

impl OmFileReader {
    fn from_reader(reader: OmFileReaderRs<ReaderBackendImpl>) -> PyResult<Self> {
        let shape = get_shape_vec(&reader);

        Ok(Self {
            reader: RwLock::new(Some(reader)),
            shape,
        })
    }

    fn from_backend(backend: ReaderBackendImpl) -> PyResult<Self> {
        let reader = OmFileReaderRs::new(Arc::new(backend)).map_err(convert_omfilesrs_error)?;
        Self::from_reader(reader)
    }

    fn lock_error<T>(e: std::sync::TryLockError<T>) -> PyErr {
        PyErr::new::<PyRuntimeError, _>(format!("Failed to acquire lock on reader: {}", e))
    }

    fn closed_error() -> PyErr {
        PyErr::new::<PyValueError, _>("I/O operation on closed reader")
    }

    fn only_arrays_error() -> PyErr {
        PyErr::new::<PyValueError, _>("Only arrays are supported")
    }

    fn only_scalars_error() -> PyErr {
        PyErr::new::<PyValueError, _>("Only scalars are supported")
    }

    fn with_reader<F, R>(&self, f: F) -> PyResult<R>
    where
        F: FnOnce(&OmFileReaderRs<ReaderBackendImpl>) -> PyResult<R>,
    {
        let guard = self.reader.try_read().map_err(|e| Self::lock_error(e))?;
        match &*guard {
            Some(reader) => f(reader),
            None => Err(Self::closed_error()),
        }
    }

    fn read_string_scalar(&self, py: Python<'_>) -> PyResult<Py<PyAny>> {
        self.with_reader(|reader| {
            let scalar_reader = reader
                .expect_scalar()
                .map_err(|_| Self::only_scalars_error())?;

            let value = scalar_reader.read_scalar::<String>();

            value
                .into_pyobject(py)
                .map(BoundObject::into_any)
                .map(BoundObject::unbind)
                .map_err(Into::into)
        })
    }

    fn read_numeric_scalar<'py, T: Element + Clone>(&self, py: Python<'py>) -> PyResult<Py<PyAny>>
    where
        T: OmFileScalarDataType + IntoPyObject<'py>,
    {
        self.with_reader(|reader| {
            let scalar_reader = reader
                .expect_scalar()
                .map_err(|_| Self::only_scalars_error())?;

            let value = scalar_reader.read_scalar::<T>();
            let array_base = Array0::from_elem([], value.unwrap());
            let py_scalar = PyArray0::from_owned_array(py, array_base);

            return Ok(py_scalar.into_any().unbind());
        })
    }
}

#[gen_stub_pymethods]
#[pymethods]
impl OmFileReader {
    /// Initialize an OmFileReader from a file path or fsspec file object.
    ///
    /// Args:
    ///     source (str or fsspec.core.OpenFile): Path to the .om file to read or a fsspec file object.
    ///
    /// Raises:
    ///     ValueError: If the file cannot be opened or is invalid.
    #[new]
    fn new(source: Py<PyAny>) -> PyResult<Self> {
        Python::attach(|py| {
            if let Ok(path) = source.extract::<String>(py) {
                // If source is a string, treat it as a file path
                Self::from_path(&path)
            } else {
                let obj = source.bind(py);
                if obj.hasattr("path")? && obj.hasattr("fs")? {
                    let fs = obj.getattr("fs")?.unbind();
                    let path = obj.getattr("path")?.extract::<String>()?;
                    // If source has fsspec-like attributes, treat it as a fsspec file object
                    Self::from_fsspec(fs, path)
                } else {
                    Err(PyErr::new::<pyo3::exceptions::PyTypeError, _>(
                        "Input must be either a file path string or an fsspec.core.OpenFile object",
                    ))
                }
            }
        })
    }

    /// Create an OmFileReader from a file path.
    ///
    /// Args:
    ///     file_path (str): Path to the .om file to read.
    ///
    /// Returns:
    ///     OmFileReader: OmFileReader instance.
    #[staticmethod]
    fn from_path(file_path: &str) -> PyResult<Self> {
        let file_handle = File::open(file_path)
            .map_err(|e| PyErr::new::<pyo3::exceptions::PyIOError, _>(e.to_string()))?;
        let backend =
            ReaderBackendImpl::Mmap(MmapFile::new(file_handle, FileAccessMode::ReadOnly)?);
        Self::from_backend(backend)
    }

    /// Create an OmFileReader from a fsspec fs object.
    ///
    /// Args:
    ///     fs_obj (fsspec.spec.AbstractFileSystem): A fsspec file system object which needs to have the methods `cat_file` and `size`.
    ///     path (str): The path to the file within the file system.
    ///
    /// Returns:
    ///     OmFileReader: A new reader instance.
    #[staticmethod]
    fn from_fsspec(fs_obj: Py<PyAny>, path: String) -> PyResult<Self> {
        Python::attach(|py| {
            let bound_object = fs_obj.bind(py);

            if !bound_object.hasattr("cat_file")? || !bound_object.hasattr("size")? {
                return Err(PyErr::new::<pyo3::exceptions::PyTypeError, _>(
                        "Input must be a valid fsspec file object with read, seek methods and fs attribute",
                    ));
            }

            let backend = ReaderBackendImpl::FsSpec(FsSpecBackend::new(fs_obj, path)?);
            Self::from_backend(backend)
        })
    }

    /// Get a mapping of variable names to their file offsets and sizes.
    ///
    /// Returns:
    ///     dict: Dictionary mapping variable names to their metadata.
    fn _get_flat_variable_metadata(&self) -> PyResult<HashMap<String, OmVariable>> {
        self.with_reader(|reader| {
            let metadata = reader._get_flat_variable_metadata();
            Ok(metadata
                .into_iter()
                .map(|(key, offset_size)| {
                    (
                        key.clone(),
                        OmVariable {
                            name: key,
                            offset: offset_size.offset,
                            size: offset_size.size,
                        },
                    )
                })
                .collect())
        })
    }

    /// Initialize a new OmFileReader from a child variable.
    ///
    /// Args:
    ///     variable (OmVariable): Variable metadata to create a new reader from.
    ///
    /// Returns:
    ///     OmFileReader: A new reader for the specified variable.
    fn _init_from_variable(&self, variable: OmVariable) -> PyResult<Self> {
        self.with_reader(|reader| {
            let child_reader = reader
                ._init_child_from_offset_size(variable.into())
                .map_err(convert_omfilesrs_error)?;

            let shape = get_shape_vec(&child_reader);
            Ok(Self {
                reader: RwLock::new(Some(child_reader)),
                shape,
            })
        })
    }

    /// Enter a context manager block.
    ///
    /// Returns:
    ///     OmFileReader: Self for use in context manager.
    fn __enter__(slf: PyRef<'_, Self>) -> PyRef<'_, Self> {
        slf
    }

    /// Exit a context manager block, closing the reader.
    ///
    /// Args:
    ///     _exc_type (type, optional): The exception type, if an exception was raised.
    ///     _exc_value (Exception, optional): The exception value, if an exception was raised.
    ///     _traceback (traceback, optional): The traceback, if an exception was raised.
    ///
    /// Returns:
    ///     bool: False (exceptions are not suppressed).
    #[pyo3(signature = (_exc_type=None, _exc_value=None, _traceback=None))]
    fn __exit__(
        &self,
        _exc_type: Option<Py<PyAny>>,
        _exc_value: Option<Py<PyAny>>,
        _traceback: Option<Py<PyAny>>,
    ) -> PyResult<bool> {
        self.close()?;
        Ok(false)
    }

    /// Check if the reader is closed.
    ///
    /// Returns:
    ///     bool: True if the reader is closed, False otherwise.
    #[getter]
    fn closed(&self) -> PyResult<bool> {
        let guard = self.reader.try_read().map_err(|e| Self::lock_error(e))?;
        Ok(guard.is_none())
    }

    /// Close the reader and release resources.
    ///
    /// This method releases all resources associated with the reader.
    /// After closing, any operation on the reader will raise a ValueError.
    ///
    /// It is safe to call this method multiple times.
    fn close(&self) -> PyResult<()> {
        // Need write access to take the reader
        let mut guard = self.reader.try_write().map_err(|e| Self::lock_error(e))?;

        // takes the reader, leaving None in the RwLock
        if let Some(reader) = guard.take() {
            // Extract the backend before dropping reader
            if let Ok(backend) = Arc::try_unwrap(reader.backend) {
                match backend {
                    ReaderBackendImpl::FsSpec(fs_backend) => {
                        fs_backend.close()?;
                    }
                    ReaderBackendImpl::Mmap(_) => {
                        // Will be dropped automatically
                    }
                }
            }
            // The reader is dropped here when it goes out of scope
        }

        Ok(())
    }

    /// The shape of the variable.
    ///
    /// Returns:
    ///     tuple[int, …]: The shape of the variable as a tuple.
    #[getter]
    fn shape<'py>(&self, py: Python<'py>) -> PyResult<pyo3::Bound<'py, PyTuple>> {
        let tup = PyTuple::new(py, &self.shape)?;
        Ok(tup)
    }

    /// The chunk shape of the variable.
    ///
    /// Returns:
    ///     tuple[int, …]: The chunk shape of the variable as a tuple.
    #[getter]
    fn chunks<'py>(&self, py: Python<'py>) -> PyResult<pyo3::Bound<'py, PyTuple>> {
        self.with_reader(|reader| {
            let chunks = get_chunk_shape(reader);
            let tup = PyTuple::new(py, chunks)?;
            Ok(tup)
        })
    }

<<<<<<< HEAD
    /// The scale factor used for scaling the variable's data.
    #[getter]
    fn scale_factor(&self) -> PyResult<f32> {
        self.with_reader(|reader| Ok(reader.scale_factor()))
    }

    /// The add offset used for scaling the variable's data.
    #[getter]
    fn add_offset(&self) -> PyResult<f32> {
        self.with_reader(|reader| Ok(reader.add_offset()))
    }

    /// Retrieve the complete lookup table for the variable.
    ///
    /// The lookup table is a monotonically increasing array of u64 values containing
    /// n+1 elements, where n is the number of chunks. Each value represents the absolute
    /// offset in the file of the end of the chunk, and the first value is the start offset
    /// of the first chunk. The size of chunk j can be calculated as lut[j+1] - lut[j]
    /// using zero-based indexing.
    fn get_complete_lut(&self) -> PyResult<Vec<u64>> {
        let lut =
            self.with_reader(|reader| reader.get_complete_lut().map_err(convert_omfilesrs_error))?;
        Ok(lut)
=======
    /// Check if the variable is an array.
    ///
    /// Returns:
    ///     bool: True if the variable is an array, False otherwise.
    #[getter]
    fn is_array(&self) -> PyResult<bool> {
        self.with_reader(|reader| Ok(reader.data_type().is_array()))
>>>>>>> 00df2548
    }

    /// Check if the variable is a scalar.
    ///
    /// Returns:
    ///     bool: True if the variable is a scalar, False otherwise.
    #[getter]
    fn is_scalar(&self) -> PyResult<bool> {
        self.with_reader(|reader| Ok(reader.data_type().is_scalar()))
    }

    /// Check if the variable is a group (a variable with data type None).
    ///
    /// Returns:
    ///     bool: True if the variable is a group, False otherwise.
    #[getter]
    fn is_group(&self) -> PyResult<bool> {
        self.with_reader(|reader| Ok(reader.data_type() == OmDataType::None))
    }

    /// Get the data type of the data stored in the .om file.
    ///
    /// Returns:
    ///     numpy.dtype | type: Data type of the data.
    #[getter]
    fn dtype<'py>(&self, py: Python<'py>) -> PyResult<Bound<'py, PyAny>> {
        self.with_reader(|reader| describe_dtype(py, &reader.data_type()))
    }

    /// Get the name of the variable stored in the .om file.
    ///
    /// Returns:
    ///     str: Name of the variable or an empty string if not available.
    #[getter]
    fn name(&self) -> PyResult<String> {
        self.with_reader(|reader| Ok(reader.name().to_string()))
    }

    /// Get the compression type of the variable.
    ///
    /// Returns:
    ///     str: Compression type of the variable.
    #[getter]
    fn compression_name(&self) -> PyResult<PyCompressionType> {
        self.with_reader(|reader| {
            Ok(PyCompressionType::from_omfilesrs(
                reader
                    .expect_array()
                    .map_err(|_| Self::only_arrays_error())?
                    .compression(),
            ))
        })
    }

    /// Number of children of the variable.
    ///
    /// Returns:
    ///     int: Number of children of the variable.
    #[getter]
    fn num_children(&self) -> PyResult<u32> {
        self.with_reader(|reader| Ok(reader.number_of_children()))
    }

    /// Get a child reader at the specified index.
    ///
    /// Returns:
    ///     OmFileReader: Child reader at the specified index if exists.
    fn get_child_by_index(&self, index: u32) -> PyResult<Self> {
        self.with_reader(|reader| match reader.get_child_by_index(index) {
            Some(child) => Self::from_reader(child),
            None => Err(PyValueError::new_err(format!(
                "Child at index {} does not exist",
                index
            ))),
        })
    }

    /// Get a child reader by name.
    ///
    /// Returns:
    ///     OmFileReader: Child reader with the specified name if exists.
    fn get_child_by_name(&self, name: &str) -> PyResult<Self> {
        self.with_reader(|reader| match reader.get_child_by_name(name) {
            Some(child) => Self::from_reader(child),
            None => Err(PyValueError::new_err(format!(
                "Child with name '{}' does not exist",
                name
            ))),
        })
    }

    /// Read data from the open variable.om file using numpy-style indexing.
    ///
    /// Currently only slices with step 1 are supported.
    ///
    /// The returned array will have singleton dimensions removed (squeezed).
    /// For example, if you index a 3D array with [1,:,2], the result will
    /// be a 1D array since dimensions 0 and 2 have size 1.
    ///
    /// Args:
    ///     ranges (:py:data:`omfiles.types.BasicSelection`): Index expression to select data from the array.
    ///         Supports basic numpy indexing.
    ///
    /// Returns:
    ///     numpy.typing.NDArray[numpy.int8 | numpy.int16 | numpy.int32 | numpy.int64 | numpy.uint8 | numpy.uint16 | numpy.uint32 | numpy.uint64 | numpy.float32 | numpy.float64]: NDArray containing the requested data with squeezed singleton dimensions.
    ///
    /// Raises:
    ///     ValueError: If the requested ranges are invalid or if there's an error reading the data.
    fn read_array<'py>(&self, py: Python<'_>, ranges: ArrayIndex) -> PyResult<OmFileTypedArray> {
        py.detach(|| {
            self.with_reader(|reader| {
                let array_reader = reader
                    .expect_array_with_io_sizes(65536, 512)
                    .map_err(|_| Self::only_arrays_error())?;
                let read_ranges = ranges.to_read_range(&self.shape)?;
                let dtype = array_reader.data_type();

                let untyped_py_array_or_error = match dtype {
                    OmDataType::None
                    | OmDataType::Int8
                    | OmDataType::Uint8
                    | OmDataType::Int16
                    | OmDataType::Uint16
                    | OmDataType::Int32
                    | OmDataType::Uint32
                    | OmDataType::Int64
                    | OmDataType::Uint64
                    | OmDataType::Float
                    | OmDataType::Double
                    | OmDataType::String => Err(Self::only_arrays_error()),
                    OmDataType::Int8Array => {
                        let array = read_squeezed_typed_array::<i8>(&array_reader, &read_ranges)?;
                        Ok(OmFileTypedArray::Int8(array))
                    }
                    OmDataType::Uint8Array => {
                        let array = read_squeezed_typed_array::<u8>(&array_reader, &read_ranges)?;
                        Ok(OmFileTypedArray::Uint8(array))
                    }
                    OmDataType::Int16Array => {
                        let array = read_squeezed_typed_array::<i16>(&array_reader, &read_ranges)?;
                        Ok(OmFileTypedArray::Int16(array))
                    }
                    OmDataType::Uint16Array => {
                        let array = read_squeezed_typed_array::<u16>(&array_reader, &read_ranges)?;
                        Ok(OmFileTypedArray::Uint16(array))
                    }
                    OmDataType::Int32Array => {
                        let array = read_squeezed_typed_array::<i32>(&array_reader, &read_ranges)?;
                        Ok(OmFileTypedArray::Int32(array))
                    }
                    OmDataType::Uint32Array => {
                        let array = read_squeezed_typed_array::<u32>(&array_reader, &read_ranges)?;
                        Ok(OmFileTypedArray::Uint32(array))
                    }
                    OmDataType::Int64Array => {
                        let array = read_squeezed_typed_array::<i64>(&array_reader, &read_ranges)?;
                        Ok(OmFileTypedArray::Int64(array))
                    }
                    OmDataType::Uint64Array => {
                        let array = read_squeezed_typed_array::<u64>(&array_reader, &read_ranges)?;
                        Ok(OmFileTypedArray::Uint64(array))
                    }
                    OmDataType::FloatArray => {
                        let array = read_squeezed_typed_array::<f32>(&array_reader, &read_ranges)?;
                        Ok(OmFileTypedArray::Float(array))
                    }
                    OmDataType::DoubleArray => {
                        let array = read_squeezed_typed_array::<f64>(&array_reader, &read_ranges)?;
                        Ok(OmFileTypedArray::Double(array))
                    }
                    OmDataType::StringArray => {
                        Err(PyErr::new::<pyo3::exceptions::PyValueError, _>(
                            "String Arrays not currently supported",
                        ))
                    }
                };

                let untyped_py_array = untyped_py_array_or_error?;

                return Ok(untyped_py_array);
            })
        })
    }

    fn __getitem__<'py>(&self, py: Python<'_>, ranges: ArrayIndex) -> PyResult<OmFileTypedArray> {
        self.read_array(py, ranges)
    }

    /// Read the scalar value of the variable.
    ///
    /// Returns:
    ///     object: The scalar value as a Python object (str, int, or float).
    ///
    /// Raises:
    ///     ValueError: If the variable is not a scalar.
    fn read_scalar(&self) -> PyResult<Py<PyAny>> {
        self.with_reader(|reader| {
            Python::attach(|py| match reader.data_type() {
                OmDataType::Int8 => self.read_numeric_scalar::<i8>(py),
                OmDataType::Uint8 => self.read_numeric_scalar::<u8>(py),
                OmDataType::Int16 => self.read_numeric_scalar::<i16>(py),
                OmDataType::Uint16 => self.read_numeric_scalar::<u16>(py),
                OmDataType::Int32 => self.read_numeric_scalar::<i32>(py),
                OmDataType::Uint32 => self.read_numeric_scalar::<u32>(py),
                OmDataType::Int64 => self.read_numeric_scalar::<i64>(py),
                OmDataType::Uint64 => self.read_numeric_scalar::<u64>(py),
                OmDataType::Float => self.read_numeric_scalar::<f32>(py),
                OmDataType::Double => self.read_numeric_scalar::<f64>(py),
                OmDataType::String => self.read_string_scalar(py),
                _ => Err(Self::only_scalars_error()),
            })
        })
    }
}

fn read_squeezed_typed_array<T: Element + OmFileArrayDataType + Clone + Zero>(
    reader: &OmFileArrayRs<impl OmFileReaderBackend>,
    read_ranges: &[Range<u64>],
) -> PyResult<ndarray::ArrayD<T>> {
    let array = reader
        .read::<T>(read_ranges)
        .map_err(convert_omfilesrs_error)?
        .squeeze();
    Ok(array)
}

/// Small helper function to get the correct shape of the data. We need to
/// be careful with scalars and groups!
fn get_shape_vec<Backend: OmFileReaderBackend>(reader: &OmFileReaderRs<Backend>) -> Vec<u64> {
    let reader = reader.expect_array();
    match reader {
        Ok(reader) => reader.get_dimensions().to_vec(),
        Err(_) => return vec![],
    }
}

fn get_chunk_shape<Backend: OmFileReaderBackend>(reader: &OmFileReaderRs<Backend>) -> Vec<u64> {
    let reader = reader.expect_array();
    match reader {
        Ok(reader) => reader.get_chunk_dimensions().to_vec(),
        Err(_) => return vec![],
    }
}

/// Concrete wrapper type for the backend implementation, delegating to the appropriate backend
enum ReaderBackendImpl {
    Mmap(MmapFile),
    FsSpec(FsSpecBackend),
}

impl OmFileReaderBackend for ReaderBackendImpl {
    // `Cow` can hold either a borrowed slice or an owned Vec, and it
    // also implements `Deref<Target=[u8]>`, `Send`, and `Sync`,
    // satisfying all our trait bounds.
    type Bytes<'a> = Cow<'a, [u8]>;

    // We must implement `get_bytes` manually to handle the type unification.
    fn get_bytes(&self, offset: u64, count: u64) -> Result<Self::Bytes<'_>, OmFilesError> {
        match self {
            ReaderBackendImpl::Mmap(backend) => {
                // The mmap backend returns a `&[u8]`. We wrap it in `Cow::Borrowed`.
                let slice = backend.get_bytes(offset, count)?;
                Ok(Cow::Borrowed(slice))
            }
            ReaderBackendImpl::FsSpec(backend) => {
                // The fsspec backend returns a `Vec<u8>`. We wrap it in `Cow::Owned`.
                let vec = backend.get_bytes(offset, count)?;
                Ok(Cow::Owned(vec))
            }
        }
    }

    delegate! {
        to match self {
            ReaderBackendImpl::Mmap(backend) => backend,
            ReaderBackendImpl::FsSpec(backend) => backend,
        } {
            fn count(&self) -> usize;
            fn prefetch_data(&self, offset: usize, count: usize);
        }
    }
}

#[cfg(test)]
mod tests {
    use super::*;
    use crate::array_index::IndexType;
    use crate::create_test_binary_file;

    #[test]
    fn test_read_simple_v3_data() -> Result<(), Box<dyn std::error::Error>> {
        create_test_binary_file!("read_test.om")?;
        let file_path = "test_files/read_test.om";
        Python::initialize();

        let reader = OmFileReader::from_path(file_path).unwrap();
        let ranges = ArrayIndex(vec![
            IndexType::Slice {
                start: Some(0),
                stop: Some(5),
                step: None,
            },
            IndexType::Slice {
                start: Some(0),
                stop: Some(5),
                step: None,
            },
        ]);
        let data = Python::attach(|py| {
            let data = reader.read_array(py, ranges).expect("Could not get item!");
            let data = match data {
                OmFileTypedArray::Float(data) => data,
                _ => panic!("Unexpected data type"),
            };
            data
        });

        assert_eq!(data.shape(), [5, 5]);

        let data = data.as_slice().expect("Could not convert to slice!");
        let expected_data = vec![
            0.0, 1.0, 2.0, 3.0, 4.0, 5.0, 6.0, 7.0, 8.0, 9.0, 10.0, 11.0, 12.0, 13.0, 14.0, 15.0,
            16.0, 17.0, 18.0, 19.0, 20.0, 21.0, 22.0, 23.0, 24.0,
        ];
        assert_eq!(data, expected_data);

        Ok(())
    }
}<|MERGE_RESOLUTION|>--- conflicted
+++ resolved
@@ -338,17 +338,22 @@
         })
     }
 
-<<<<<<< HEAD
-    /// The scale factor used for scaling the variable's data.
-    #[getter]
-    fn scale_factor(&self) -> PyResult<f32> {
-        self.with_reader(|reader| Ok(reader.scale_factor()))
-    }
-
-    /// The add offset used for scaling the variable's data.
-    #[getter]
-    fn add_offset(&self) -> PyResult<f32> {
-        self.with_reader(|reader| Ok(reader.add_offset()))
+    /// Check if the variable is an array.
+    ///
+    /// Returns:
+    ///     bool: True if the variable is an array, False otherwise.
+    #[getter]
+    fn is_array(&self) -> PyResult<bool> {
+        self.with_reader(|reader| Ok(reader.data_type().is_array()))
+    }
+
+    /// Check if the variable is a scalar.
+    ///
+    /// Returns:
+    ///     bool: True if the variable is a scalar, False otherwise.
+    #[getter]
+    fn is_scalar(&self) -> PyResult<bool> {
+        self.with_reader(|reader| Ok(reader.data_type().is_scalar()))
     }
 
     /// Retrieve the complete lookup table for the variable.
@@ -359,27 +364,14 @@
     /// of the first chunk. The size of chunk j can be calculated as lut[j+1] - lut[j]
     /// using zero-based indexing.
     fn get_complete_lut(&self) -> PyResult<Vec<u64>> {
-        let lut =
-            self.with_reader(|reader| reader.get_complete_lut().map_err(convert_omfilesrs_error))?;
+        let lut = self.with_reader(|reader| {
+            reader
+                .expect_array()
+                .map_err(convert_omfilesrs_error)?
+                .get_complete_lut()
+                .map_err(convert_omfilesrs_error)
+        })?;
         Ok(lut)
-=======
-    /// Check if the variable is an array.
-    ///
-    /// Returns:
-    ///     bool: True if the variable is an array, False otherwise.
-    #[getter]
-    fn is_array(&self) -> PyResult<bool> {
-        self.with_reader(|reader| Ok(reader.data_type().is_array()))
->>>>>>> 00df2548
-    }
-
-    /// Check if the variable is a scalar.
-    ///
-    /// Returns:
-    ///     bool: True if the variable is a scalar, False otherwise.
-    #[getter]
-    fn is_scalar(&self) -> PyResult<bool> {
-        self.with_reader(|reader| Ok(reader.data_type().is_scalar()))
     }
 
     /// Check if the variable is a group (a variable with data type None).
