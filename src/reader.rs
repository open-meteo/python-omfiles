--- conflicted
+++ resolved
@@ -345,44 +345,6 @@
         self.with_reader(|reader| Ok(reader.get_name().unwrap_or("".to_string())))
     }
 
-<<<<<<< HEAD
-    #[getter]
-    fn chunk_dimensions(&self) -> PyResult<Vec<u64>> {
-        self.with_reader(|reader| {
-            let dtype = reader.data_type();
-            if dtype == DataType::None {
-                // "groups"
-                return Ok(vec![]);
-            } else if (dtype as u8) < (DataType::Int8Array as u8) {
-                // scalars
-                return Ok(vec![]);
-            }
-            Ok(reader.get_chunk_dimensions().to_vec())
-        })
-    }
-
-    #[getter]
-    fn scale_factor(&self) -> PyResult<f32> {
-        self.with_reader(|reader| Ok(reader.scale_factor()))
-    }
-
-    #[getter]
-    fn add_offset(&self) -> PyResult<f32> {
-        self.with_reader(|reader| Ok(reader.add_offset()))
-    }
-
-    fn get_complete_lut(&self) -> PyResult<Vec<u64>> {
-        let lut =
-            self.with_reader(|reader| reader.get_complete_lut().map_err(convert_omfilesrs_error))?;
-        Ok(lut)
-    }
-
-    fn __getitem__<'py>(
-        &self,
-        py: Python<'py>,
-        ranges: ArrayIndex,
-    ) -> PyResult<Bound<'py, PyUntypedArray>> {
-=======
     /// Read data from the open variable.om file using numpy-style indexing.
     /// Currently only slices with step 1 are supported.
     ///
@@ -415,7 +377,6 @@
     fn __getitem__<'py>(&self, ranges: ArrayIndex) -> PyResult<OmFileTypedArray> {
         let io_size_max = None;
         let io_size_merge = None;
->>>>>>> 095bbe64
         let read_ranges = ranges.to_read_range(&self.shape)?;
 
         self.with_reader(|reader| {
