--- conflicted
+++ resolved
@@ -21,12 +21,8 @@
 numpy = "0.25"
 num-traits = "0.2"
 delegate = "0.13"
-<<<<<<< HEAD
-omfiles-rs = { git = "https://github.com/terraputix/omfiles-rs", rev = "c10a9433478f93f0a858ec00853c0000ecf7d224" }
-om-file-format-sys = { git = "https://github.com/open-meteo/om-file-format", rev = "209100a6ab56d61d2a7d4c9f167e92e4b7548c46" }
-=======
 omfiles-rs = { git = "https://github.com/open-meteo/rust-omfiles", rev = "1a9227dd9b72372f0e2cf82830739ca63ca07a51", package = "omfiles" }
->>>>>>> bd0470bb
+om-file-format-sys = { git = "https://github.com/open-meteo/om-file-format", branch = "main" }
 pyo3-async-runtimes = { version = "0.25", features = ["async-std-runtime"] }
 thiserror = "2.0.12"
 async-lock = "3.4.0"
