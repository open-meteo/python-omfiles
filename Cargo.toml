[package]
name = "omfilesrspy"
version = "0.1.0"
edition = "2021"

# See more keys and their definitions at https://doc.rust-lang.org/cargo/reference/manifest.html
[lib]
name = "omfilesrspy"
crate-type = ["cdylib"]

[dependencies]
<<<<<<< HEAD
pyo3 = { version = "0.21", features = ["extension-module", "abi3-py37"] }
numpy = "0.21"
omfiles-rs = { git = "https://github.com/terraputix/omfiles-rs", branch = "main" }
=======
pyo3 = "0.23.0"
omfiles-rs = { git = "https://github.com/terraputix/omfiles-rs", branch = "multidim-file-format" }
>>>>>>> f61beac3
<|MERGE_RESOLUTION|>--- conflicted
+++ resolved
@@ -9,11 +9,6 @@
 crate-type = ["cdylib"]
 
 [dependencies]
-<<<<<<< HEAD
-pyo3 = { version = "0.21", features = ["extension-module", "abi3-py37"] }
-numpy = "0.21"
-omfiles-rs = { git = "https://github.com/terraputix/omfiles-rs", branch = "main" }
-=======
-pyo3 = "0.23.0"
-omfiles-rs = { git = "https://github.com/terraputix/omfiles-rs", branch = "multidim-file-format" }
->>>>>>> f61beac3
+pyo3 = { version = "0.23", features = ["extension-module", "abi3-py37"] }
+numpy = "0.23"
+omfiles-rs = { git = "https://github.com/terraputix/omfiles-rs", branch = "multidim-file-format" }