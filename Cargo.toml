[package]
name = "python-omfiles"
version = "0.0.2"
edition = "2021"
description = "Python bindings for the rust omfiles library"
license = "GPL-2.0-only"
repository = "https://github.com/open-meteo/python-omfiles"

# See more keys and their definitions at https://doc.rust-lang.org/cargo/reference/manifest.html
[lib]
name = "omfiles"
crate-type = ["cdylib", "rlib"]

[[bin]]
name = "stub_gen"
path = "src/bin/stub_gen.rs"
doc = true

[dependencies]
pyo3 = { version = "0.26", features = ["abi3-py39", "experimental-async"] }
pyo3-async-runtimes = { version = "0.26", features = ["async-std-runtime"] }
pyo3-stub-gen = "0.12"
async-lock = "3.4.0"
numpy = "0.26"
num-traits = "0.2"
delegate = "0.13"
<<<<<<< HEAD
omfiles-rs = { git = "https://github.com/open-meteo/rust-omfiles", rev = "ff0df1c89dbc2615fa2bbaeb6115538315a2629e", package = "omfiles" }
=======
omfiles-rs = { git = "https://github.com/open-meteo/rust-omfiles", rev = "91c7a1bfc01c5394332eb1b9b9a035f61554bf07", package = "omfiles", features = ["metadata-tree"] }
om-file-format-sys = { git = "https://github.com/open-meteo/om-file-format", rev = "a484a5a90914ff934fc451dff30b671b9ba8e38e" }
>>>>>>> 00df2548
thiserror = "2.0.12"

[features]<|MERGE_RESOLUTION|>--- conflicted
+++ resolved
@@ -24,12 +24,8 @@
 numpy = "0.26"
 num-traits = "0.2"
 delegate = "0.13"
-<<<<<<< HEAD
-omfiles-rs = { git = "https://github.com/open-meteo/rust-omfiles", rev = "ff0df1c89dbc2615fa2bbaeb6115538315a2629e", package = "omfiles" }
-=======
-omfiles-rs = { git = "https://github.com/open-meteo/rust-omfiles", rev = "91c7a1bfc01c5394332eb1b9b9a035f61554bf07", package = "omfiles", features = ["metadata-tree"] }
+omfiles-rs = { git = "https://github.com/open-meteo/rust-omfiles", rev = "c7e6d4daed18e05bc8bb5d4373185096a493a662", package = "omfiles", features = ["metadata-tree"] }
 om-file-format-sys = { git = "https://github.com/open-meteo/om-file-format", rev = "a484a5a90914ff934fc451dff30b671b9ba8e38e" }
->>>>>>> 00df2548
 thiserror = "2.0.12"
 
 [features]