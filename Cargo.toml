--- conflicted
+++ resolved
@@ -1,11 +1,6 @@
 [package]
-<<<<<<< HEAD
-name = "omfilesrspy"
-version = "0.0.3"
-=======
 name = "python-omfiles"
 version = "0.0.2"
->>>>>>> 095bbe64
 edition = "2021"
 description = "Python bindings for the rust omfiles library"
 license = "GPL-2.0-only"
@@ -22,23 +17,15 @@
 doc = true
 
 [dependencies]
-<<<<<<< HEAD
-pyo3 = { version = "0.23", features = ["abi3-py39"] }
-numpy = "0.23"
-num-traits = "0.2"
-delegate = "0.13"
-omfiles-rs = { git = "https://github.com/terraputix/omfiles-rs", rev = "fc25c5d6c9f676d9b823e849955fe837e0bd504d" }
-om-file-format-sys = { git = "https://github.com/open-meteo/om-file-format", rev = "209100a6ab56d61d2a7d4c9f167e92e4b7548c46" }
-=======
 pyo3 = { version = "0.25", features = ["abi3-py39", "experimental-async"] }
 numpy = "0.25"
 num-traits = "0.2"
 delegate = "0.13"
-omfiles-rs = { git = "https://github.com/open-meteo/rust-omfiles", rev = "a102901bda2a1d599a38b08bfa9fc686f4c033d8" }
+omfiles-rs = { git = "https://github.com/terraputix/omfiles-rs", rev = "c10a9433478f93f0a858ec00853c0000ecf7d224" }
+om-file-format-sys = { git = "https://github.com/open-meteo/om-file-format", rev = "209100a6ab56d61d2a7d4c9f167e92e4b7548c46" }
 pyo3-async-runtimes = { version = "0.25", features = ["async-std-runtime"] }
 thiserror = "2.0.12"
 async-lock = "3.4.0"
 pyo3-stub-gen = "0.9.0"
->>>>>>> 095bbe64
 
 [features]